--- conflicted
+++ resolved
@@ -1,14 +1,7 @@
-# SPDX-License-Identifier: MIT
-"""Indicator package exports."""
-
-from .base import BaseBlock, BaseFeature, FeatureBlock, FeatureResult, FunctionalFeature
-from .entropy import DeltaEntropyFeature, EntropyFeature, delta_entropy, entropy
-from .hurst import HurstFeature, hurst_exponent
+from .base import BaseBlock, BaseFeature, FeatureBlock
 from .kuramoto import (
     KuramotoOrderFeature,
     MultiAssetKuramotoFeature,
-    compute_phase,
-    compute_phase_gpu,
     kuramoto_order,
     multi_asset_kuramoto,
 )
@@ -26,30 +19,19 @@
     TemporalRicciAnalyzer,
     TemporalRicciResult,
 )
-<<<<<<< HEAD
 from .kuramoto_ricci_composite import (
     CompositeSignal,
     KuramotoRicciComposite,
     MarketPhase,
     TradePulseCompositeEngine,
 )
-=======
->>>>>>> 71a921fd
 
 LEGACY_EXPORTS = [
     "BaseBlock",
     "BaseFeature",
     "FeatureBlock",
-    "FeatureResult",
-    "FunctionalFeature",
-    "entropy",
-    "delta_entropy",
-    "EntropyFeature",
-    "DeltaEntropyFeature",
-    "hurst_exponent",
-    "HurstFeature",
-    "compute_phase",
-    "compute_phase_gpu",
+    "KuramotoOrderFeature",
+    "MultiAssetKuramotoFeature",
     "kuramoto_order",
     "multi_asset_kuramoto",
     "KuramotoOrderFeature",
@@ -64,14 +46,6 @@
     "ricci_curvature_edge",
     "mean_ricci",
     "MeanRicciFeature",
-<<<<<<< HEAD
-=======
-    "MultiScaleKuramoto",
-    "MultiScaleKuramotoFeature",
-    "MultiScaleResult",
-    "TimeFrame",
-    "WaveletWindowSelector",
->>>>>>> 71a921fd
     "GraphSnapshot",
     "PriceLevelGraphBuilder",
     "TemporalRicciAnalyzer",
